--- conflicted
+++ resolved
@@ -1,167 +1,31 @@
 import numpy as np
 import math
 import matplotlib.pyplot as plt
-from typing import Tuple, List
 
-class CompensatedMattisInteractions:
-<<<<<<< HEAD
-    """
-    A class to calculate and display compensated phase masks for encoding Mattis-type
-    Ising Hamiltonians on a Spatial Light Modulator (SLM).
-
-    This implementation decomposes a given interaction matrix J into its eigenmodes
-    (Mattis Hamiltonians) and computes the necessary phase patterns to realize them
-    optically. It crucially compensates for an inhomogeneous (e.g., Gaussian)
-    beam profile to ensure uniform interaction strengths.
-
-    Attributes:
-        slm_width (int): The width of the SLM in pixels.
-        slm_height (int): The height of the SLM in pixels.
-        num_spins (int): The number of spins in the Ising model.
-        J (np.ndarray): The interaction matrix.
-        beam_sigma_x (float): The standard deviation (sigma) of the Gaussian beam in x.
-        beam_sigma_y (float): The standard deviation (sigma) of the Gaussian beam in y.
-        eigvals (np.ndarray): Eigenvalues of the interaction matrix J.
-        eigvecs (np.ndarray): Eigenvectors of the interaction matrix J.
-    """
-
-    def __init__(
-        self,
-        J: np.ndarray,
-        beam_sigma_x: float,
-        beam_sigma_y: float,
-        slm_width: int = 1920,
-        slm_height: int = 1080,
-    ):
-        """
-        Initializes the model with the interaction matrix and system parameters.
-
-        Args:
-            J (np.ndarray): The n_spins x n_spins interaction matrix. Must be symmetric.
-            beam_sigma_x (float): The standard deviation of the Gaussian beam in the x-direction.
-            beam_sigma_y (float): The standard deviation of the Gaussian beam in the y-direction.
-            slm_width (int): The width of the SLM in pixels.
-            slm_height (int): The height of the SLM in pixels.
-        """
-        if not isinstance(J, np.ndarray) or J.ndim != 2 or J.shape[0] != J.shape[1]:
-            raise ValueError("J must be a square 2D numpy array.")
-        if not np.allclose(J, J.T):
-            max_diff = np.max(np.abs(J - J.T))
-            raise ValueError(f"Interaction matrix J is not symmetric (max asymmetry={max_diff:.3e})")
-
-        self.slm_width = slm_width
-        self.slm_height = slm_height
-        self.num_spins = J.shape[0]
-        self.J = J
-        self.beam_sigma_x = beam_sigma_x
-        self.beam_sigma_y = beam_sigma_y
-
-        # Attributes to be computed by the prep() method
-        self._center_x: float = self.slm_width / 2
-        self._center_y: float = self.slm_height / 2
-        self.eigvals: np.ndarray = None
-        self.eigvecs: np.ndarray = None
-        self._grid_rows: int = 0
-        self._grid_cols: int = 0
-        self._macro_pix_x: int = 0
-        self._macro_pix_y: int = 0
-        self._intensity_map: np.ndarray = None
-        self._compensation_factors: np.ndarray = None
-        self._grid_offset_x: int = 0
-        self._grid_offset_y: int = 0
-
-    def _setup_layout(self):
-        """
-        Determines an optimal rectangular macropixel layout to fill the SLM area.
-        This method maximizes the area of each macropixel to improve resolution.
-        """
-        best_layout = (0, 0)
-        max_area = 0
-
-        for rows in range(1, self.num_spins + 1):
-            cols = math.ceil(self.num_spins / rows)
-            if cols * self.slm_height > rows * self.slm_width: # Simple aspect ratio check
-                continue
-
-            pixel_width = self.slm_width // cols
-            pixel_height = self.slm_height // rows
-            area = pixel_width * pixel_height
-
-            if area > max_area:
-                max_area = area
-                best_layout = (rows, cols)
-
-        self._grid_rows, self._grid_cols = best_layout
-        if self._grid_rows * self._grid_cols < self.num_spins:
-             raise RuntimeError("Failed to find a macropixel grid that fits all spins.")
-
-        self._macro_pix_x = self.slm_width // self._grid_cols
-        self._macro_pix_y = self.slm_height // self._grid_rows
-
-        total_width = self._grid_cols * self._macro_pix_x
-        total_height = self._grid_rows * self._macro_pix_y
-
-        self._grid_offset_x = (self.slm_width - total_width) // 2
-        self._grid_offset_y = (self.slm_height - total_height) // 2
-
-    def _compute_intensity_map(self):
-        """
-        Computes the 2D Gaussian intensity profile of the beam on the SLM.
-        """
-        x = np.arange(self.slm_width)
-        y = np.arange(self.slm_height)
-        X, Y = np.meshgrid(x, y)
-
-        # Gaussian distribution formula
-        self._intensity_map = np.exp(
-            -(((X - self._center_x)**2) / (2 * self.beam_sigma_x**2) +
-              ((Y - self._center_y)**2) / (2 * self.beam_sigma_y**2))
-        )
-
-    def _compute_compensation_factors(self):
-        """
-        Computes compensation factors (Ai) for each spin to counteract
-        the intensity falloff of the Gaussian beam.
-        """
-        intensities_at_spins = np.zeros(self.num_spins)
-        for i in range(self.num_spins):
-            row = i // self._grid_cols
-            col = i % self._grid_cols
-
-            # Center of the macropixel for spin i
-            x_pos = self._grid_offset_x + col * self._macro_pix_x + self._macro_pix_x / 2
-            y_pos = self._grid_offset_y + row * self._macro_pix_y + self._macro_pix_y / 2
-
-            # Intensity at the center of the macropixel
-            intensities_at_spins[i] = np.exp(
-                -(((x_pos - self._center_x)**2) / (2 * self.beam_sigma_x**2) +
-                  ((y_pos - self._center_y)**2) / (2 * self.beam_sigma_y**2))
-            )
-=======
-    def __init__(self, J, beam_sigma_x, beam_sigma_y, SLM_WIDTH=1920, SLM_HEIGHT=1080):
+class compensated_mattis_interactions:
+    def __init__(self, J, beam_sigma_x, beam_sigma_y, SLM_WIDTH = 1920, SLM_HEIGHT = 1080):
         self.SLM_WIDTH = SLM_WIDTH
         self.SLM_HEIGHT = SLM_HEIGHT
-        self.n_spins = J.shape[0]
+        self.n_spins = np.shape(J)[0]
         self.J = J
         self.beam_sigma_x = beam_sigma_x
         self.beam_sigma_y = beam_sigma_y
         self.center_x = SLM_WIDTH / 2
         self.center_y = SLM_HEIGHT / 2
-
-        self.eigvals = None
-        self.eigvecs = None
-        self.grid_cols = None
-        self.grid_rows = None
-
         self._choose_macropixel_size()
         self._compute_intensity_map()
         self._compute_compensation_factors()
-
+        self.eigvals = None
+        self.eigvecs = None
     def _choose_macropixel_size(self):
         tile_x = self.SLM_WIDTH // self.n_spins
         tile_y = self.SLM_HEIGHT // self.n_spins
-        min_tile = max(2, min(tile_x, tile_y))
-
+        min_tile = min(tile_x, tile_y)
+        if min_tile < 2:
+            raise ValueError(
+                f"SLM too small for {self.n_spins} spins: max square block size = {min_tile}x{min_tile}."
+            )
+        self.MACRO_PIX = min_tile
         self.MACRO_PIX_X = min_tile
         self.MACRO_PIX_Y = min_tile
 
@@ -169,268 +33,72 @@
         xs = np.arange(self.SLM_WIDTH)
         ys = np.arange(self.SLM_HEIGHT)
         X, Y = np.meshgrid(xs, ys)
-        self.I = np.exp(-(((X - self.center_x) ** 2) / (2 * self.beam_sigma_x ** 2) +
-                          ((Y - self.center_y) ** 2) / (2 * self.beam_sigma_y ** 2)))
+        self.I = np.exp(-2 * (((X - self.center_x)**2 / self.beam_sigma_x**2) +
+                              ((Y - self.center_y)**2 / self.beam_sigma_y**2)))
 
     def _compute_compensation_factors(self):
-        self.grid_cols = int(np.ceil(np.sqrt(self.n_spins)))
-        self.grid_rows = int(np.ceil(self.n_spins / self.grid_cols))
-
         Ii = np.zeros(self.n_spins)
-        for idx in range(self.n_spins):
-            row = idx // self.grid_cols
-            col = idx % self.grid_cols
-            x0 = col * self.MACRO_PIX_X
-            y0 = row * self.MACRO_PIX_Y
-            block = self.I[y0:y0 + self.MACRO_PIX_Y, x0:x0 + self.MACRO_PIX_X]
-            Ii[idx] = block.mean()
-
+        for i in range(self.n_spins):
+            x_start = i * self.MACRO_PIX_X
+            x_end = x_start + self.MACRO_PIX_X
+            y_start = i * self.MACRO_PIX_Y
+            y_end = y_start + self.MACRO_PIX_Y
+            block = self.I[y_start:y_end, x_start:x_end]
+            Ii[i] = block.mean()
         wi = np.max(Ii) / Ii
         ci = np.sqrt(wi)
         self.Ai = ci / np.max(ci)
 
+
     def get_mattis_interactions(self):
         if not np.allclose(self.J, self.J.T):
             max_diff = np.max(np.abs(self.J - self.J.T))
-            raise ValueError(f"Interaction matrix is not symmetric (max asymmetry={max_diff:.3e})")
->>>>>>> efb2ff43
+            raise ValueError(
+                f"Interaction matrix is not symmetric (max asymmetry={max_diff:.3e}). Please provide a symmetric matrix."
+            )
+        print("\nInput Interaction Matrix J (symmetric):")
+        print(self.J)
 
-        intensities_at_spins[intensities_at_spins < 1e-9] = 1e-9  # Avoid division by zero
+        self.eigvals, self.eigvecs = np.linalg.eigh(self.J)
+    
+    def encode_and_display(self, spin_vector):
+        for k in range(self.n_spins):
+            
+            xi_k = self.eigvecs[:, k]
+            xi_comp = self.Ai * xi_k
+            xi_comp = np.clip(xi_comp, -1.0, 1.0)
+            alpha_ik = np.arccos(xi_comp)
 
-        # The compensation factor is the sqrt of the normalized inverse intensity
-        weights = np.max(intensities_at_spins) / intensities_at_spins
-        compensation = np.sqrt(weights)
-        self._compensation_factors = compensation / np.max(compensation) # Normalize to [0, 1]
+            phase_mask = np.zeros((self.n_spins * self.MACRO_PIX_Y, self.MACRO_PIX_X))
+            for i in range(self.n_spins):
+                for l in range(self.MACRO_PIX_X):
+                    phi_raw = spin_vector[i] * (np.pi/2) + ((-1)**l) * alpha_ik[i]
+                    phi_slm = phi_raw + 2 * np.pi
+                    phase_mask[i*self.MACRO_PIX_Y:(i+1)*self.MACRO_PIX_Y, l] = phi_slm
 
-    def _perform_eigendecomposition(self):
-        """
-        Performs eigendecomposition on the symmetric interaction matrix J to
-        find the Mattis modes (eigenvectors) and their strengths (eigenvalues).
-        """
-        self.eigvals, self.eigvecs = np.linalg.eigh(self.J)
+         
+            for i in range(self.n_spins):
+                phases = []
+                for l in range(self.MACRO_PIX_X):
+                    phi_raw = spin_vector[i] * (np.pi/2) + ((-1)**l) * alpha_ik[i]
+                    phases.append(phi_raw + 2 * np.pi)
+        
 
-<<<<<<< HEAD
-    def prep(self):
-        """
-        Runs all necessary setup calculations in the correct order. This method
-        must be called before generating phase masks.
-        """
-        print("Preparing model...")
-        self._setup_layout()
-        print(f"  - SLM Layout: {self._grid_rows} rows x {self._grid_cols} cols")
-        print(f"  - Macropixel Size: {self._macro_pix_x} x {self._macro_pix_y} pixels")
-        self._compute_intensity_map()
-        self._compute_compensation_factors()
-        self._perform_eigendecomposition()
-        print("Preparation complete.")
-
-    def generate_phase_masks(
-        self,
-        spin_vector: List[int],
-        display_limit: int = 5
-    ):
-        """
-        Generates and displays the phase mask for each Mattis Hamiltonian (eigenmode k)
-        based on a given spin configuration.
-
-        Args:
-            spin_vector (List[int]): A 1D list or array of {-1, 1} representing the spin state.
-            display_limit (int): The maximum number of eigenmode plots to display. Set to 0 for no plots.
-        """
-        spin_vector = np.asarray(spin_vector)
-        if spin_vector.shape != (self.num_spins,):
-            raise ValueError(f"spin_vector must be a 1D array of length {self.num_spins}")
-        if not np.all(np.isin(spin_vector, [-1, 1])):
-            raise ValueError("spin_vector must only contain values of -1 or 1.")
-
-        # Loop over each eigenmode (Mattis Hamiltonian)
-        list_of_phase_masks = []
-        for k in range(self.num_spins):
-            phase_mask = np.zeros((self.slm_height, self.slm_width))
-
-            # The phase modulation amplitude for each spin, compensated for beam intensity.
-            # This is clipped to ensure the argument of arccos is valid.
-            compensated_eigvec =  self.eigvecs[:, k] # self._compensation_factors *
-            alpha_ik = np.arccos(np.clip(compensated_eigvec, -1.0, 1.0))
-
-            # Populate the phase mask for each spin's macropixel
-            for i in range(self.num_spins):
-                spin_state = spin_vector[i]
-                amplitude = alpha_ik[i]
-
-                row = i // self._grid_cols
-                col = i % self._grid_cols
-                x0 = self._grid_offset_x + col * self._macro_pix_x
-                y0 = self._grid_offset_y + row * self._macro_pix_y
-
-                # Create the checkerboard pattern for diffraction
-                lx = np.arange(self._macro_pix_x)
-                ly = np.arange(self._macro_pix_y)
-                lx_grid, ly_grid = np.meshgrid(lx, ly)
-
-                checkerboard = ((-1)**(lx_grid + ly_grid)) * amplitude
-
-                # The final phase depends on the spin state and the checkerboard
-                # The spin state effectively shifts the phase of one half of the checkerboard
-                # relative to the other, encoding the spin information.
-                #phi_block = spin_state * checkerboard # spin_state *
-                                # ... inside the loop ...
-                checkerboard = ((-1)**(lx_grid + ly_grid)) * amplitude
-
-                # 1. Determine the phase offset from the spin state
-                if spin_state == 1:
-                    spin_phase = np.pi / 2
-                else: # spin_state == -1
-                    spin_phase = 3 * np.pi / 2
-
-                # 2. Add the spin's phase to the checkerboard pattern
-                phi_block = spin_phase + checkerboard
-
-                # 3. Apply modulo for SLM display
-                phase_mask[y0:y0 + self._macro_pix_y, x0:x0 + self._macro_pix_x] = phi_block % (2 * np.pi)
-                # Modulo 2*pi for SLM display
-                phase_mask[y0:y0 + self._macro_pix_y, x0:x0 + self._macro_pix_x] = phi_block % (2 * np.pi)
-
-            # if k < display_limit:
-            list_of_phase_masks.append(phase_mask)
-            #     self._display_mask(phase_mask, k)
-        return list_of_phase_masks
-
-    def _display_mask(self, phase_mask: np.ndarray, eigenmode_index: int):
-        """Helper function to plot a generated phase mask."""
-        fig, axes = plt.subplots(1, 2, figsize=(16, 6), gridspec_kw={'width_ratios': [3, 1]})
-
-        # Plot 1: Full phase mask on the SLM
-        im1 = axes[0].imshow(phase_mask, cmap='twilight', aspect='auto', vmin=0, vmax=2*np.pi)
-        axes[0].set_title(f'Full Phase Mask on SLM (Eigenmode k = {eigenmode_index})')
-        axes[0].set_xlabel('SLM Pixel X')
-        axes[0].set_ylabel('SLM Pixel Y')
-        fig.colorbar(im1, ax=axes[0], label='Phase (radians)', shrink=0.8)
-
-        # Plot 2: Zoomed-in view of the first macropixel
-        spin_to_zoom = 0 # Zoom on the first spin
-        row_zoom = spin_to_zoom // self._grid_cols
-        col_zoom = spin_to_zoom % self._grid_cols
-        x0_zoom = self._grid_offset_x + col_zoom * self._macro_pix_x
-        y0_zoom = self._grid_offset_y + row_zoom * self._macro_pix_y
-
-        zoomed_block = phase_mask[
-            y0_zoom : y0_zoom + self._macro_pix_y,
-            x0_zoom : x0_zoom + self._macro_pix_x
-        ]
-
-        im2 = axes[1].imshow(zoomed_block, cmap='twilight', interpolation='nearest', vmin=0, vmax=2*np.pi)
-        axes[1].set_title(f'Zoom: Spin {spin_to_zoom}')
-        axes[1].set_xlabel('Pixel Offset')
-        axes[1].set_ylabel('Pixel Offset')
-
-        fig.suptitle(f'Compensated Phase Mask for Mattis Hamiltonian k = {eigenmode_index}', fontsize=16)
-        plt.tight_layout(rect=[0, 0, 1, 0.95])
-        plt.show()
-
-    def run(self, spin_vector: List[int]):
-        """
-        A convenience method to prepare the model, then generate and display phase masks.
-        """
-        #self.prep()
-        self.generate_phase_masks(spin_vector)
-
-
-if __name__ == '__main__':
-    # --- Example Usage ---
-
-    # 1. Define the interaction matrix J for the spins
-    NUM_SPINS = 40
-    # Example: Ferromagnetic coupling (all spins want to align)
-    J_ferro = np.ones((NUM_SPINS, NUM_SPINS))
-    # Example: Random interaction matrix
-    np.random.seed(42)
-    J_random = np.random.randn(NUM_SPINS, NUM_SPINS)
-    J_random = (J_random + J_random.T) / 2 # Ensure symmetry
-
-    # 2. Define the experimental parameters
-    BEAM_SIGMA_X = 100  # Gaussian beam width in pixels
-    BEAM_SIGMA_Y = 100  # Gaussian beam height in pixels
-    SLM_WIDTH = 1920
-    SLM_HEIGHT = 1080
-
-    # 3. Initialize the simulation
-    mattis_model = CompensatedMattisInteractions(
-        J=J_random,
-        beam_sigma_x=BEAM_SIGMA_X,
-        beam_sigma_y=BEAM_SIGMA_Y,
-        slm_width=SLM_WIDTH,
-        slm_height=SLM_HEIGHT
-    )
-
-    # 4. Define a spin configuration to encode
-    # For this example, we'll use an alternating spin vector
-    spin_config = [-1 if i % 2 else 1 for i in range(NUM_SPINS)]
-
-    # 5. Run the process
-    # This will prepare the model and then generate and display the phase masks.
-    mattis_model.run(spin_vector=spin_config)
-=======
-    def encode_and_display(self, spin_vector):
-        spin_vector = np.asarray(spin_vector)
-        if spin_vector.ndim != 1 or spin_vector.shape[0] != self.n_spins:
-            raise ValueError(f"spin_vector must be a 1D array of length {self.n_spins}")
-        if not np.all(np.isin(spin_vector, [-1, 1])):
-            raise ValueError("spin_vector must only contain -1 or 1")
-
-        for k in range(self.n_spins):
-            alpha_ik = np.arccos(np.clip(self.Ai * self.eigvecs[:, k], -1.0, 1.0))
-
-            phase_mask = np.zeros((self.grid_rows * self.MACRO_PIX_Y, self.grid_cols * self.MACRO_PIX_X))
-
-            for i in range(self.n_spins):
-                spin = spin_vector[i]
-                a = alpha_ik[i]
-
-                row = i // self.grid_cols
-                col = i % self.grid_cols
-                x0 = col * self.MACRO_PIX_X
-                y0 = row * self.MACRO_PIX_Y
-
-                for ly in range(self.MACRO_PIX_Y):
-                    for lx in range(self.MACRO_PIX_X):
-                        phi_raw = spin * (np.pi / 2) + ((-1) ** (lx + ly)) * a
-                        phi_slm = phi_raw % (2 * np.pi)
-                        phase_mask[y0 + ly, x0 + lx] = phi_slm
-
-            plt.figure(figsize=(10, 6))
+            plt.figure(figsize=(8, 4))
             plt.imshow(phase_mask, cmap='twilight', aspect='auto')
             plt.colorbar(label='Phase (radians)')
             plt.title(f'Compensated Phase Mask for Mattis Hamiltonian k = {k}')
-            plt.xlabel('Pixel X')
-            plt.ylabel('Pixel Y')
+            plt.xlabel('Sub-pixel Index')
+            plt.ylabel('Macropixel (Spin Index)')
             plt.tight_layout()
             plt.show()
-
-            plt.imshow(phase_mask[y0:y0+self.MACRO_PIX_Y, x0:x0+self.MACRO_PIX_X], cmap='twilight', interpolation='nearest')
-            plt.title(f'Macroblock for spin {i}, k={k}')
-            plt.colorbar()
-            plt.show()
-
-
-
-    def prep(self):
-        self._choose_macropixel_size()
-        self._compute_intensity_map()
-        self._compute_compensation_factors()
+            return phase_mask
+        
+    def prep(self, spin_vector):
         self.get_mattis_interactions()
+        
+        
 
     def run(self, spin_vector):
         self.encode_and_display(spin_vector)
-
-
-if __name__ == "__main__":
-    J = np.array([[1, 0.5], [0.5, 1]])
-    beam_sigma_x = 300
-    beam_sigma_y = 300
-    spins = np.array([1, -1])
-
-    model = CompensatedMattisInteractions(J, beam_sigma_x, beam_sigma_y)
-    model.prep()
-    model.run(spins)
->>>>>>> efb2ff43
+        